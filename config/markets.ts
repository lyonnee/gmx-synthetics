--- conflicted
+++ resolved
@@ -443,13 +443,8 @@
       ...fundingRateConfig_Low,
       ...borrowingRateConfig_LowMax_WithLowerBase,
 
-<<<<<<< HEAD
-      reserveFactor: percentageToFloat("215%"),
-      openInterestReserveFactor: percentageToFloat("210%"),
-=======
       reserveFactor: percentageToFloat("235%"),
       openInterestReserveFactor: percentageToFloat("230%"),
->>>>>>> 3b213273
 
       maxLongTokenPoolAmount: expandDecimals(2200, 8),
       maxShortTokenPoolAmount: expandDecimals(110_000_000, 6),
@@ -673,13 +668,8 @@
       ...fundingRateConfig_Default,
       ...borrowingRateConfig_HighMax_WithLowerBase,
 
-<<<<<<< HEAD
-      maxLongTokenPoolAmount: expandDecimals(1700, 18),
-      maxShortTokenPoolAmount: expandDecimals(5_500_000, 6),
-=======
       maxLongTokenPoolAmount: expandDecimals(1930, 18),
       maxShortTokenPoolAmount: expandDecimals(6_300_000, 6),
->>>>>>> 3b213273
 
       maxPoolUsdForDeposit: decimalToFloat(5_500_000),
 
