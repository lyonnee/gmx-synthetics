--- conflicted
+++ resolved
@@ -1121,13 +1121,8 @@
       maxLongTokenPoolAmount: expandDecimals(50_000, 18),
       maxShortTokenPoolAmount: expandDecimals(1_800_000, 6),
 
-<<<<<<< HEAD
       maxLongTokenPoolUsdForDeposit: decimalToFloat(1_500_000),
       maxShortTokenPoolUsdForDeposit: decimalToFloat(1_500_000),
-=======
-      maxLongTokenPoolAmountForDeposit: expandDecimals(41_600, 18),
-      maxShortTokenPoolAmountForDeposit: expandDecimals(1_500_000, 6),
->>>>>>> 2e108c09
 
       negativePositionImpactFactor: decimalToFloat(5, 10), // 0.05% for ~100,000 USD of imbalance
       positivePositionImpactFactor: decimalToFloat(25, 11), // 0.05% for ~178,180 USD of imbalance
