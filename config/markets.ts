--- conflicted
+++ resolved
@@ -607,13 +607,8 @@
       maxLongTokenPoolAmount: expandDecimals(1200, 18),
       maxShortTokenPoolAmount: expandDecimals(4_500_000, 6),
 
-<<<<<<< HEAD
-      maxLongTokenPoolUsdForDeposit: decimalToFloat(3_500_000),
-      maxShortTokenPoolUsdForDeposit: decimalToFloat(3_500_000),
-=======
-      maxLongTokenPoolAmountForDeposit: expandDecimals(1060, 18),
-      maxShortTokenPoolAmountForDeposit: expandDecimals(4_000_000, 6),
->>>>>>> 092bd388
+      maxLongTokenPoolUsdForDeposit: decimalToFloat(4_000_000),
+      maxShortTokenPoolUsdForDeposit: decimalToFloat(4_000_000),
 
       negativePositionImpactFactor: decimalToFloat(26, 9),
       positivePositionImpactFactor: decimalToFloat(13, 9),
