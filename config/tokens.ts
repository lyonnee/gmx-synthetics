--- conflicted
+++ resolved
@@ -49,12 +49,8 @@
     WETH: {
       address: "0x82aF49447D8a07e3bd95BD0d56f35241523fBab1",
       decimals: 18,
-<<<<<<< HEAD
-      wrapped: true,
+      wrappedNative: true,
       transferGasLimit: 200 * 1000,
-=======
-      wrappedNative: true,
->>>>>>> a90b529a
     },
     WBTC: {
       address: "0x2f2a2543B76A4166549F7aaB2e75Bef0aefC5B0f",
