// SPDX-License-Identifier: BUSL-1.1

pragma solidity ^0.8.0;

import "@openzeppelin/contracts/security/ReentrancyGuard.sol";

import "../data/DataStore.sol";
import "../data/Keys.sol";
import "../role/RoleModule.sol";
import "../event/EventEmitter.sol";
import "../utils/BasicMulticall.sol";
import "../utils/Precision.sol";
import "../utils/Cast.sol";
import "../market/MarketUtils.sol";

// @title Config
contract Config is ReentrancyGuard, RoleModule, BasicMulticall {
    using EventUtils for EventUtils.AddressItems;
    using EventUtils for EventUtils.UintItems;
    using EventUtils for EventUtils.IntItems;
    using EventUtils for EventUtils.BoolItems;
    using EventUtils for EventUtils.Bytes32Items;
    using EventUtils for EventUtils.BytesItems;
    using EventUtils for EventUtils.StringItems;

    uint256 public constant MAX_FEE_FACTOR = 5 * Precision.FLOAT_PRECISION / 100; // 5%

    DataStore public immutable dataStore;
    EventEmitter public immutable eventEmitter;

    // @dev the base keys that can be set
    mapping (bytes32 => bool) public allowedBaseKeys;
    // @dev the limited base keys that can be set
    mapping (bytes32 => bool) public allowedLimitedBaseKeys;

    constructor(
        RoleStore _roleStore,
        DataStore _dataStore,
        EventEmitter _eventEmitter
    ) RoleModule(_roleStore) {
        dataStore = _dataStore;
        eventEmitter = _eventEmitter;

        _initAllowedBaseKeys();
        _initAllowedLimitedBaseKeys();
    }

    modifier onlyKeeper() {
        if (
            !roleStore.hasRole(msg.sender, Role.LIMITED_CONFIG_KEEPER) &&
            !roleStore.hasRole(msg.sender, Role.CONFIG_KEEPER)
        ) {
            revert Errors.Unauthorized(msg.sender, "LIMITED / CONFIG KEEPER");
        }

        _;
    }

    function setFundingRate(
        address market,
        uint256 maxFundingFactorPerSecond
    ) external onlyKeeper nonReentrant {
        uint256 limit = dataStore.getUint(Keys.MAX_FUNDING_FACTOR_PER_SECOND_LIMIT);

        if (maxFundingFactorPerSecond > limit) {
            revert Errors.MaxFundingFactorPerSecondLimitExceeded(maxFundingFactorPerSecond, limit);
        }

        dataStore.setUint(Keys.maxFundingFactorPerSecondKey(market), maxFundingFactorPerSecond);

        EventUtils.EventLogData memory eventData;
        eventData.addressItems.initItems(1);
        eventData.addressItems.setItem(0, "market", market);
        eventData.uintItems.initItems(1);
        eventData.uintItems.setItem(0, "maxFundingFactorPerSecond", maxFundingFactorPerSecond);
        eventEmitter.emitEventLog1(
            "ConfigSetFundingRate",
            Cast.toBytes32(market),
            eventData
        );
    }

    function initOracleProviderForToken(address token, address provider) external onlyConfigKeeper nonReentrant {
        if (dataStore.getAddress(Keys.oracleProviderForTokenKey(token)) != address(0)) {
            revert Errors.OracleProviderAlreadyExistsForToken(token);
        }

        dataStore.setAddress(Keys.oracleProviderForTokenKey(token), provider);

        EventUtils.EventLogData memory eventData;
        eventData.addressItems.initItems(2);
        eventData.addressItems.setItem(0, "token", token);
        eventData.addressItems.setItem(1, "provider", provider);
        eventEmitter.emitEventLog(
            "InitOracleProviderForToken",
            eventData
        );
    }


    function setPriceFeed(
        address token,
        address priceFeed,
        uint256 priceFeedMultiplier,
        uint256 priceFeedHeartbeatDuration,
        uint256 stablePrice
    ) external onlyConfigKeeper nonReentrant {
        if (dataStore.getAddress(Keys.priceFeedKey(token)) != address(0)) {
            revert Errors.PriceFeedAlreadyExistsForToken(token);
        }

        dataStore.setAddress(Keys.priceFeedKey(token), priceFeed);
        dataStore.setUint(Keys.priceFeedMultiplierKey(token), priceFeedMultiplier);
        dataStore.setUint(Keys.priceFeedHeartbeatDurationKey(token), priceFeedHeartbeatDuration);
        dataStore.setUint(Keys.stablePriceKey(token), stablePrice);

        EventUtils.EventLogData memory eventData;
        eventData.addressItems.initItems(2);
        eventData.addressItems.setItem(0, "token", token);
        eventData.addressItems.setItem(1, "priceFeed", priceFeed);
        eventData.uintItems.initItems(3);
        eventData.uintItems.setItem(0, "priceFeedMultiplier", priceFeedMultiplier);
        eventData.uintItems.setItem(1, "priceFeedHeartbeatDuration", priceFeedHeartbeatDuration);
        eventData.uintItems.setItem(2, "stablePrice", stablePrice);
        eventEmitter.emitEventLog1(
            "ConfigSetPriceFeed",
            Cast.toBytes32(token),
            eventData
        );
    }

    function setDataStream(
        address token,
        bytes32 feedId,
        uint256 dataStreamMultiplier
    ) external onlyConfigKeeper nonReentrant {
        if (dataStore.getBytes32(Keys.dataStreamIdKey(token)) != bytes32(0)) {
            revert Errors.DataStreamIdAlreadyExistsForToken(token);
        }

        dataStore.setBytes32(Keys.dataStreamIdKey(token), feedId);
        dataStore.setUint(Keys.dataStreamMultiplierKey(token), dataStreamMultiplier);

        EventUtils.EventLogData memory eventData;
        eventData.addressItems.initItems(1);
        eventData.addressItems.setItem(0, "token", token);
        eventData.bytes32Items.initItems(1);
        eventData.bytes32Items.setItem(0, "feedId", feedId);
        eventData.uintItems.initItems(1);
        eventData.uintItems.setItem(0, "dataStreamMultiplier", dataStreamMultiplier);
        eventEmitter.emitEventLog1(
            "ConfigSetDataStream",
            Cast.toBytes32(token),
            eventData
        );
    }

    function setClaimableCollateralFactorForTime(
        address market,
        address token,
        uint256 timeKey,
        uint256 factor
    ) external onlyConfigKeeper nonReentrant {
        if (factor > Precision.FLOAT_PRECISION) { revert Errors.InvalidClaimableFactor(factor); }

        bytes32 key = Keys.claimableCollateralFactorKey(market, token, timeKey);
        dataStore.setUint(key, factor);

        EventUtils.EventLogData memory eventData;

        eventData.addressItems.initItems(2);
        eventData.addressItems.setItem(0, "market", market);
        eventData.addressItems.setItem(1, "token", token);

        eventData.uintItems.initItems(2);
        eventData.uintItems.setItem(0, "timeKey", timeKey);
        eventData.uintItems.setItem(1, "factor", factor);

        eventEmitter.emitEventLog2(
            "SetClaimableCollateralFactorForTime",
            Cast.toBytes32(market),
            Cast.toBytes32(token),
            eventData
        );
    }

    function setClaimableCollateralFactorForAccount(
        address market,
        address token,
        uint256 timeKey,
        address account,
        uint256 factor
    ) external onlyConfigKeeper nonReentrant {
        if (factor > Precision.FLOAT_PRECISION) { revert Errors.InvalidClaimableFactor(factor); }

        bytes32 key = Keys.claimableCollateralFactorKey(market, token, timeKey, account);
        dataStore.setUint(key, factor);

        EventUtils.EventLogData memory eventData;

        eventData.addressItems.initItems(3);
        eventData.addressItems.setItem(0, "market", market);
        eventData.addressItems.setItem(1, "token", token);
        eventData.addressItems.setItem(2, "account", account);

        eventData.uintItems.initItems(2);
        eventData.uintItems.setItem(0, "timeKey", timeKey);
        eventData.uintItems.setItem(1, "factor", factor);

        eventEmitter.emitEventLog2(
            "SetClaimableCollateralFactorForAccount",
            Cast.toBytes32(market),
            Cast.toBytes32(token),
            eventData
        );
    }

    function setPositionImpactDistributionRate(
        address market,
        uint256 minPositionImpactPoolAmount,
        uint256 positionImpactPoolDistributionRate
    ) external onlyConfigKeeper nonReentrant {
        MarketUtils.distributePositionImpactPool(dataStore, eventEmitter, market);

        dataStore.setUint(Keys.minPositionImpactPoolAmountKey(market), minPositionImpactPoolAmount);
        dataStore.setUint(Keys.positionImpactPoolDistributionRateKey(market), positionImpactPoolDistributionRate);

        dataStore.setUint(Keys.positionImpactPoolDistributedAtKey(market), Chain.currentTimestamp());

        EventUtils.EventLogData memory eventData;

        eventData.addressItems.initItems(1);
        eventData.addressItems.setItem(0, "market", market);

        eventData.uintItems.initItems(2);
        eventData.uintItems.setItem(0, "minPositionImpactPoolAmount", minPositionImpactPoolAmount);
        eventData.uintItems.setItem(1, "positionImpactPoolDistributionRate", positionImpactPoolDistributionRate);

        eventEmitter.emitEventLog1(
            "SetPositionImpactPoolDistributionRate",
            Cast.toBytes32(market),
            eventData
        );
    }

    // @dev set a bool value
    // @param baseKey the base key of the value to set
    // @param data the additional data to be combined with the base key
    // @param value the bool value
    function setBool(bytes32 baseKey, bytes memory data, bool value) external onlyKeeper nonReentrant {
        _validateKey(baseKey);

        bytes32 fullKey = Keys.getFullKey(baseKey, data);

        dataStore.setBool(fullKey, value);

        EventUtils.EventLogData memory eventData;

        eventData.bytes32Items.initItems(1);
        eventData.bytes32Items.setItem(0, "baseKey", baseKey);

        eventData.bytesItems.initItems(1);
        eventData.bytesItems.setItem(0, "data", data);

        eventData.boolItems.initItems(1);
        eventData.boolItems.setItem(0, "value", value);

        eventEmitter.emitEventLog1(
            "SetBool",
            baseKey,
            eventData
        );
    }

    // @dev set an address value
    // @param baseKey the base key of the value to set
    // @param data the additional data to be combined with the base key
    // @param value the address value
    function setAddress(bytes32 baseKey, bytes memory data, address value) external onlyKeeper nonReentrant {
        _validateKey(baseKey);

        bytes32 fullKey = Keys.getFullKey(baseKey, data);

        dataStore.setAddress(fullKey, value);

        EventUtils.EventLogData memory eventData;

        eventData.bytes32Items.initItems(1);
        eventData.bytes32Items.setItem(0, "baseKey", baseKey);

        eventData.bytesItems.initItems(1);
        eventData.bytesItems.setItem(0, "data", data);

        eventData.addressItems.initItems(1);
        eventData.addressItems.setItem(0, "value", value);

        eventEmitter.emitEventLog1(
            "SetAddress",
            baseKey,
            eventData
        );
    }

    // @dev set a bytes32 value
    // @param baseKey the base key of the value to set
    // @param data the additional data to be combined with the base key
    // @param value the bytes32 value
    function setBytes32(bytes32 baseKey, bytes memory data, bytes32 value) external onlyKeeper nonReentrant {
        _validateKey(baseKey);

        bytes32 fullKey = Keys.getFullKey(baseKey, data);

        dataStore.setBytes32(fullKey, value);

        EventUtils.EventLogData memory eventData;

        eventData.bytes32Items.initItems(2);
        eventData.bytes32Items.setItem(0, "baseKey", baseKey);
        eventData.bytes32Items.setItem(1, "value", value);

        eventData.bytesItems.initItems(1);
        eventData.bytesItems.setItem(0, "data", data);

        eventEmitter.emitEventLog1(
            "SetBytes32",
            baseKey,
            eventData
        );
    }

    // @dev set a uint256 value
    // @param basekey the base key of the value to set
    // @param data the additional data to be combined with the base key
    // @param value the uint256 value
    function setUint(bytes32 baseKey, bytes memory data, uint256 value) external onlyKeeper nonReentrant {
        _validateKey(baseKey);

        bytes32 fullKey = Keys.getFullKey(baseKey, data);

        _validateRange(baseKey, value);

        dataStore.setUint(fullKey, value);

        EventUtils.EventLogData memory eventData;

        eventData.bytes32Items.initItems(1);
        eventData.bytes32Items.setItem(0, "baseKey", baseKey);

        eventData.bytesItems.initItems(1);
        eventData.bytesItems.setItem(0, "data", data);

        eventData.uintItems.initItems(1);
        eventData.uintItems.setItem(0, "value", value);

        eventEmitter.emitEventLog1(
            "SetUint",
            baseKey,
            eventData
        );
    }

    // @dev set an int256 value
    // @param basekey the base key of the value to set
    // @param data the additional data to be combined with the base key
    // @param value the int256 value
    function setInt(bytes32 baseKey, bytes memory data, int256 value) external onlyKeeper nonReentrant {
        _validateKey(baseKey);

        bytes32 fullKey = Keys.getFullKey(baseKey, data);

        dataStore.setInt(fullKey, value);

        EventUtils.EventLogData memory eventData;

        eventData.bytes32Items.initItems(1);
        eventData.bytes32Items.setItem(0, "baseKey", baseKey);

        eventData.bytesItems.initItems(1);
        eventData.bytesItems.setItem(0, "data", data);

        eventData.intItems.initItems(1);
        eventData.intItems.setItem(0, "value", value);

        eventEmitter.emitEventLog1(
            "SetInt",
            baseKey,
            eventData
        );
    }

    // @dev initialize the allowed base keys
    function _initAllowedBaseKeys() internal {
        allowedBaseKeys[Keys.HOLDING_ADDRESS] = true;

        allowedBaseKeys[Keys.MIN_HANDLE_EXECUTION_ERROR_GAS] = true;
        allowedBaseKeys[Keys.MIN_HANDLE_EXECUTION_ERROR_GAS_TO_FORWARD] = true;
        allowedBaseKeys[Keys.MIN_ADDITIONAL_GAS_FOR_EXECUTION] = true;

        allowedBaseKeys[Keys.IS_MARKET_DISABLED] = true;

        allowedBaseKeys[Keys.MAX_SWAP_PATH_LENGTH] = true;
        allowedBaseKeys[Keys.MAX_CALLBACK_GAS_LIMIT] = true;
        allowedBaseKeys[Keys.REFUND_EXECUTION_FEE_GAS_LIMIT] = true;

        allowedBaseKeys[Keys.MIN_POSITION_SIZE_USD] = true;
        allowedBaseKeys[Keys.MAX_POSITION_IMPACT_FACTOR_FOR_LIQUIDATIONS] = true;

        allowedBaseKeys[Keys.MAX_POOL_AMOUNT] = true;
        allowedBaseKeys[Keys.MAX_POOL_USD_FOR_DEPOSIT] = true;
        allowedBaseKeys[Keys.MAX_OPEN_INTEREST] = true;

        allowedBaseKeys[Keys.MIN_MARKET_TOKENS_FOR_FIRST_DEPOSIT] = true;

        allowedBaseKeys[Keys.CREATE_DEPOSIT_FEATURE_DISABLED] = true;
        allowedBaseKeys[Keys.CANCEL_DEPOSIT_FEATURE_DISABLED] = true;
        allowedBaseKeys[Keys.EXECUTE_DEPOSIT_FEATURE_DISABLED] = true;

        allowedBaseKeys[Keys.CREATE_WITHDRAWAL_FEATURE_DISABLED] = true;
        allowedBaseKeys[Keys.CANCEL_WITHDRAWAL_FEATURE_DISABLED] = true;
        allowedBaseKeys[Keys.EXECUTE_WITHDRAWAL_FEATURE_DISABLED] = true;
        allowedBaseKeys[Keys.EXECUTE_ATOMIC_WITHDRAWAL_FEATURE_DISABLED] = true;

        allowedBaseKeys[Keys.CREATE_SHIFT_FEATURE_DISABLED] = true;
        allowedBaseKeys[Keys.CANCEL_SHIFT_FEATURE_DISABLED] = true;
        allowedBaseKeys[Keys.EXECUTE_SHIFT_FEATURE_DISABLED] = true;

        allowedBaseKeys[Keys.CREATE_ORDER_FEATURE_DISABLED] = true;
        allowedBaseKeys[Keys.EXECUTE_ORDER_FEATURE_DISABLED] = true;
        allowedBaseKeys[Keys.EXECUTE_ADL_FEATURE_DISABLED] = true;
        allowedBaseKeys[Keys.UPDATE_ORDER_FEATURE_DISABLED] = true;
        allowedBaseKeys[Keys.CANCEL_ORDER_FEATURE_DISABLED] = true;

        allowedBaseKeys[Keys.CREATE_GLV_DEPOSIT_FEATURE_DISABLED] = true;
        allowedBaseKeys[Keys.CANCEL_GLV_DEPOSIT_FEATURE_DISABLED] = true;
        allowedBaseKeys[Keys.EXECUTE_GLV_DEPOSIT_FEATURE_DISABLED] = true;

        allowedBaseKeys[Keys.CREATE_GLV_WITHDRAWAL_FEATURE_DISABLED] = true;
        allowedBaseKeys[Keys.CANCEL_GLV_WITHDRAWAL_FEATURE_DISABLED] = true;
        allowedBaseKeys[Keys.EXECUTE_GLV_WITHDRAWAL_FEATURE_DISABLED] = true;

        allowedBaseKeys[Keys.CREATE_GLV_SHIFT_FEATURE_DISABLED] = true;
        allowedBaseKeys[Keys.EXECUTE_GLV_SHIFT_FEATURE_DISABLED] = true;

        allowedBaseKeys[Keys.CLAIM_FUNDING_FEES_FEATURE_DISABLED] = true;
        allowedBaseKeys[Keys.CLAIM_COLLATERAL_FEATURE_DISABLED] = true;
        allowedBaseKeys[Keys.CLAIM_AFFILIATE_REWARDS_FEATURE_DISABLED] = true;
        allowedBaseKeys[Keys.CLAIM_UI_FEES_FEATURE_DISABLED] = true;

        allowedBaseKeys[Keys.SUBACCOUNT_FEATURE_DISABLED] = true;

        allowedBaseKeys[Keys.MIN_ORACLE_BLOCK_CONFIRMATIONS] = true;
        allowedBaseKeys[Keys.MAX_ORACLE_PRICE_AGE] = true;
        allowedBaseKeys[Keys.MAX_ORACLE_TIMESTAMP_RANGE] = true;
        allowedBaseKeys[Keys.ORACLE_TIMESTAMP_ADJUSTMENT] = true;
        allowedBaseKeys[Keys.CHAINLINK_PAYMENT_TOKEN] = true;
        allowedBaseKeys[Keys.SEQUENCER_GRACE_DURATION] = true;
        allowedBaseKeys[Keys.MAX_ORACLE_REF_PRICE_DEVIATION_FACTOR] = true;

        allowedBaseKeys[Keys.POSITION_FEE_RECEIVER_FACTOR] = true;
        allowedBaseKeys[Keys.SWAP_FEE_RECEIVER_FACTOR] = true;
        allowedBaseKeys[Keys.BORROWING_FEE_RECEIVER_FACTOR] = true;

        allowedBaseKeys[Keys.ESTIMATED_GAS_FEE_BASE_AMOUNT_V2_1] = true;
        allowedBaseKeys[Keys.ESTIMATED_GAS_FEE_PER_ORACLE_PRICE] = true;
        allowedBaseKeys[Keys.ESTIMATED_GAS_FEE_MULTIPLIER_FACTOR] = true;

        allowedBaseKeys[Keys.EXECUTION_GAS_FEE_BASE_AMOUNT_V2_1] = true;
        allowedBaseKeys[Keys.EXECUTION_GAS_FEE_PER_ORACLE_PRICE] = true;
        allowedBaseKeys[Keys.EXECUTION_GAS_FEE_MULTIPLIER_FACTOR] = true;

        allowedBaseKeys[Keys.DEPOSIT_GAS_LIMIT] = true;
        allowedBaseKeys[Keys.WITHDRAWAL_GAS_LIMIT] = true;
        allowedBaseKeys[Keys.GLV_DEPOSIT_GAS_LIMIT] = true;
        allowedBaseKeys[Keys.GLV_WITHDRAWAL_GAS_LIMIT] = true;
        allowedBaseKeys[Keys.GLV_PER_MARKET_GAS_LIMIT] = true;
        allowedBaseKeys[Keys.SHIFT_GAS_LIMIT] = true;
        allowedBaseKeys[Keys.SINGLE_SWAP_GAS_LIMIT] = true;
        allowedBaseKeys[Keys.INCREASE_ORDER_GAS_LIMIT] = true;
        allowedBaseKeys[Keys.DECREASE_ORDER_GAS_LIMIT] = true;
        allowedBaseKeys[Keys.SWAP_ORDER_GAS_LIMIT] = true;
        allowedBaseKeys[Keys.TOKEN_TRANSFER_GAS_LIMIT] = true;
        allowedBaseKeys[Keys.NATIVE_TOKEN_TRANSFER_GAS_LIMIT] = true;

        allowedBaseKeys[Keys.REQUEST_EXPIRATION_TIME] = true;
        allowedBaseKeys[Keys.MIN_COLLATERAL_FACTOR] = true;
        allowedBaseKeys[Keys.MIN_COLLATERAL_FACTOR_FOR_OPEN_INTEREST_MULTIPLIER] = true;
        allowedBaseKeys[Keys.MIN_COLLATERAL_USD] = true;

        allowedBaseKeys[Keys.VIRTUAL_TOKEN_ID] = true;
        allowedBaseKeys[Keys.VIRTUAL_MARKET_ID] = true;
        allowedBaseKeys[Keys.VIRTUAL_INVENTORY_FOR_SWAPS] = true;
        allowedBaseKeys[Keys.VIRTUAL_INVENTORY_FOR_POSITIONS] = true;

        allowedBaseKeys[Keys.POSITION_IMPACT_FACTOR] = true;
        allowedBaseKeys[Keys.POSITION_IMPACT_EXPONENT_FACTOR] = true;
        allowedBaseKeys[Keys.MAX_POSITION_IMPACT_FACTOR] = true;
        allowedBaseKeys[Keys.POSITION_FEE_FACTOR] = true;

        allowedBaseKeys[Keys.SWAP_IMPACT_FACTOR] = true;
        allowedBaseKeys[Keys.SWAP_IMPACT_EXPONENT_FACTOR] = true;
        allowedBaseKeys[Keys.SWAP_FEE_FACTOR] = true;
        allowedBaseKeys[Keys.ATOMIC_SWAP_FEE_FACTOR] = true;

        allowedBaseKeys[Keys.MAX_UI_FEE_FACTOR] = true;
        allowedBaseKeys[Keys.MAX_AUTO_CANCEL_ORDERS] = true;
        allowedBaseKeys[Keys.MAX_TOTAL_CALLBACK_GAS_LIMIT_FOR_AUTO_CANCEL_ORDERS] = true;

        allowedBaseKeys[Keys.ORACLE_TYPE] = true;

        allowedBaseKeys[Keys.RESERVE_FACTOR] = true;
        allowedBaseKeys[Keys.OPEN_INTEREST_RESERVE_FACTOR] = true;

        allowedBaseKeys[Keys.MAX_PNL_FACTOR] = true;
        allowedBaseKeys[Keys.MIN_PNL_FACTOR_AFTER_ADL] = true;

        allowedBaseKeys[Keys.FUNDING_FACTOR] = true;
        allowedBaseKeys[Keys.FUNDING_EXPONENT_FACTOR] = true;
        allowedBaseKeys[Keys.FUNDING_INCREASE_FACTOR_PER_SECOND] = true;
        allowedBaseKeys[Keys.FUNDING_DECREASE_FACTOR_PER_SECOND] = true;
        allowedBaseKeys[Keys.MIN_FUNDING_FACTOR_PER_SECOND] = true;
        allowedBaseKeys[Keys.MAX_FUNDING_FACTOR_PER_SECOND] = true;
        allowedBaseKeys[Keys.MAX_FUNDING_FACTOR_PER_SECOND_LIMIT] = true;
        allowedBaseKeys[Keys.THRESHOLD_FOR_STABLE_FUNDING] = true;
        allowedBaseKeys[Keys.THRESHOLD_FOR_DECREASE_FUNDING] = true;

        allowedBaseKeys[Keys.OPTIMAL_USAGE_FACTOR] = true;
        allowedBaseKeys[Keys.BASE_BORROWING_FACTOR] = true;
        allowedBaseKeys[Keys.ABOVE_OPTIMAL_USAGE_BORROWING_FACTOR] = true;
        allowedBaseKeys[Keys.BORROWING_FACTOR] = true;
        allowedBaseKeys[Keys.BORROWING_EXPONENT_FACTOR] = true;
        allowedBaseKeys[Keys.SKIP_BORROWING_FEE_FOR_SMALLER_SIDE] = true;

        allowedBaseKeys[Keys.PRICE_FEED_HEARTBEAT_DURATION] = true;

        allowedBaseKeys[Keys.IS_GLV_MARKET_DISABLED] = true;
        allowedBaseKeys[Keys.GLV_MAX_MARKET_TOKEN_BALANCE_USD] = true;
<<<<<<< HEAD
        allowedBaseKeys[Keys.GLV_MAX_MARKET_TOKEN_BALANCE_AMOUNT] = true;
        allowedBaseKeys[Keys.GLV_SHIFT_MAX_PRICE_IMPACT_FACTOR] = true;
        allowedBaseKeys[Keys.GLV_SHIFT_MIN_INTERVAL] = true;
        allowedBaseKeys[Keys.MIN_GLV_TOKENS_FOR_FIRST_DEPOSIT] = true;
        allowedBaseKeys[Keys.GLV_MAX_MARKET_COUNT] = true;
=======

        allowedBaseKeys[Keys.SYNC_CONFIG_FEATURE_DISABLED] = true;
        allowedBaseKeys[Keys.SYNC_CONFIG_MARKET_DISABLED] = true;
        allowedBaseKeys[Keys.SYNC_CONFIG_PARAMETER_DISABLED] = true;
        allowedBaseKeys[Keys.SYNC_CONFIG_MARKET_PARAMETER_DISABLED] = true;
>>>>>>> 8e6e54f2
    }

    function _initAllowedLimitedBaseKeys() internal {
        allowedLimitedBaseKeys[Keys.ESTIMATED_GAS_FEE_BASE_AMOUNT_V2_1] = true;
        allowedLimitedBaseKeys[Keys.ESTIMATED_GAS_FEE_PER_ORACLE_PRICE] = true;
        allowedLimitedBaseKeys[Keys.ESTIMATED_GAS_FEE_MULTIPLIER_FACTOR] = true;

        allowedLimitedBaseKeys[Keys.EXECUTION_GAS_FEE_BASE_AMOUNT_V2_1] = true;
        allowedLimitedBaseKeys[Keys.EXECUTION_GAS_FEE_PER_ORACLE_PRICE] = true;
        allowedLimitedBaseKeys[Keys.EXECUTION_GAS_FEE_MULTIPLIER_FACTOR] = true;

        allowedLimitedBaseKeys[Keys.MAX_POOL_AMOUNT] = true;
        allowedLimitedBaseKeys[Keys.MAX_POOL_USD_FOR_DEPOSIT] = true;
        allowedLimitedBaseKeys[Keys.MAX_OPEN_INTEREST] = true;
    }

    // @dev validate that the baseKey is allowed to be used
    // @param baseKey the base key to validate
    function _validateKey(bytes32 baseKey) internal view {
        if (roleStore.hasRole(msg.sender, Role.CONFIG_KEEPER)) {
            if (!allowedBaseKeys[baseKey]) {
                revert Errors.InvalidBaseKey(baseKey);
            }

            return;
        }

        if (roleStore.hasRole(msg.sender, Role.LIMITED_CONFIG_KEEPER)) {
            if (!allowedLimitedBaseKeys[baseKey]) {
                revert Errors.InvalidBaseKey(baseKey);
            }

            return;
        }

        revert Errors.InvalidBaseKey(baseKey);
    }

    // @dev validate that the value is within the allowed range
    // @param baseKey the base key for the value
    // @param value the value to be set
    function _validateRange(bytes32 baseKey, uint256 value) internal pure {
        if (
            baseKey == Keys.SEQUENCER_GRACE_DURATION
        ) {
            // 2 hours
            if (value > 7200) {
                revert Errors.ConfigValueExceedsAllowedRange(baseKey, value);
            }
        }

        if (
            baseKey == Keys.MAX_FUNDING_FACTOR_PER_SECOND ||
            baseKey == Keys.MAX_FUNDING_FACTOR_PER_SECOND_LIMIT
        ) {
            // 0.00001% per second, ~315% per year
            if (value > 100000000000000000000000) {
                revert Errors.ConfigValueExceedsAllowedRange(baseKey, value);
            }
        }

        if (
            baseKey == Keys.BORROWING_FACTOR ||
            baseKey == Keys.BASE_BORROWING_FACTOR ||
            baseKey == Keys.ABOVE_OPTIMAL_USAGE_BORROWING_FACTOR
        ) {
            // 0.000005% per second, ~157% per year at 100% utilization
            if (value > 50000000000000000000000) {
                revert Errors.ConfigValueExceedsAllowedRange(baseKey, value);
            }
        }

        if (
            baseKey == Keys.FUNDING_EXPONENT_FACTOR ||
            baseKey == Keys.BORROWING_EXPONENT_FACTOR
        ) {
            // revert if value > 2
            if (value > 2 * Precision.FLOAT_PRECISION) {
                revert Errors.ConfigValueExceedsAllowedRange(baseKey, value);
            }
        }

        if (
            baseKey == Keys.POSITION_IMPACT_EXPONENT_FACTOR ||
            baseKey == Keys.SWAP_IMPACT_EXPONENT_FACTOR
        ) {
            // revert if value > 3
            if (value > 3 * Precision.FLOAT_PRECISION) {
                revert Errors.ConfigValueExceedsAllowedRange(baseKey, value);
            }
        }

        if (
            baseKey == Keys.FUNDING_FACTOR ||
            baseKey == Keys.BORROWING_FACTOR ||
            baseKey == Keys.FUNDING_INCREASE_FACTOR_PER_SECOND ||
            baseKey == Keys.FUNDING_DECREASE_FACTOR_PER_SECOND ||
            baseKey == Keys.MIN_COLLATERAL_FACTOR
        ) {
            // revert if value > 1%
            if (value > 1 * Precision.FLOAT_PRECISION / 100) {
                revert Errors.ConfigValueExceedsAllowedRange(baseKey, value);
            }
        }

        if (
            baseKey == Keys.SWAP_FEE_FACTOR ||
            baseKey == Keys.POSITION_FEE_FACTOR ||
            baseKey == Keys.MAX_UI_FEE_FACTOR ||
            baseKey == Keys.ATOMIC_SWAP_FEE_FACTOR
        ) {
            // revert if value > 5%
            if (value > 5 * Precision.FLOAT_PRECISION / 100) {
                revert Errors.ConfigValueExceedsAllowedRange(baseKey, value);
            }
        }

        if (baseKey == Keys.MIN_COLLATERAL_USD) {
            // revert if value > 10 USD
            if (value > 10 * Precision.FLOAT_PRECISION) {
                revert Errors.ConfigValueExceedsAllowedRange(baseKey, value);
            }
        }

        if (
            baseKey == Keys.POSITION_FEE_RECEIVER_FACTOR ||
            baseKey == Keys.SWAP_FEE_RECEIVER_FACTOR ||
            baseKey == Keys.BORROWING_FEE_RECEIVER_FACTOR ||
            baseKey == Keys.MAX_PNL_FACTOR ||
            baseKey == Keys.MIN_PNL_FACTOR_AFTER_ADL ||
            baseKey == Keys.OPTIMAL_USAGE_FACTOR
        ) {
            // revert if value > 100%
            if (value > Precision.FLOAT_PRECISION) {
                revert Errors.ConfigValueExceedsAllowedRange(baseKey, value);
            }
        }
    }
}<|MERGE_RESOLUTION|>--- conflicted
+++ resolved
@@ -534,19 +534,16 @@
 
         allowedBaseKeys[Keys.IS_GLV_MARKET_DISABLED] = true;
         allowedBaseKeys[Keys.GLV_MAX_MARKET_TOKEN_BALANCE_USD] = true;
-<<<<<<< HEAD
         allowedBaseKeys[Keys.GLV_MAX_MARKET_TOKEN_BALANCE_AMOUNT] = true;
         allowedBaseKeys[Keys.GLV_SHIFT_MAX_PRICE_IMPACT_FACTOR] = true;
         allowedBaseKeys[Keys.GLV_SHIFT_MIN_INTERVAL] = true;
         allowedBaseKeys[Keys.MIN_GLV_TOKENS_FOR_FIRST_DEPOSIT] = true;
         allowedBaseKeys[Keys.GLV_MAX_MARKET_COUNT] = true;
-=======
 
         allowedBaseKeys[Keys.SYNC_CONFIG_FEATURE_DISABLED] = true;
         allowedBaseKeys[Keys.SYNC_CONFIG_MARKET_DISABLED] = true;
         allowedBaseKeys[Keys.SYNC_CONFIG_PARAMETER_DISABLED] = true;
         allowedBaseKeys[Keys.SYNC_CONFIG_MARKET_PARAMETER_DISABLED] = true;
->>>>>>> 8e6e54f2
     }
 
     function _initAllowedLimitedBaseKeys() internal {
