// SPDX-License-Identifier: BUSL-1.1

pragma solidity ^0.8.0;

import "../role/RoleModule.sol";
import "../order/Order.sol";
import "../deposit/Deposit.sol";
import "../withdrawal/Withdrawal.sol";
import "../pricing/SwapPricingUtils.sol";
import "../pricing/PositionPricingUtils.sol";
import "./EventUtils.sol";

// @title EventEmitter
// @dev Contract to emit events
// This allows main events to be emitted from a single contract
// Logic contracts can be updated while re-using the same eventEmitter contract
// Peripheral services like monitoring or analytics would be able to continue
// to work without an update and without segregating historical data
contract EventEmitter is RoleModule {
    event EventLog(
        address msgSender,
        string indexed eventNameHash,
        string eventName,
        EventUtils.EventLogData eventData
    );

    event EventLog1(
        address msgSender,
<<<<<<< HEAD
        string indexed eventNameHash,
        string eventName,
        bytes32 indexed key1,
=======
        string indexed eventName,
        bytes32 indexed topic1,
>>>>>>> 8e6d6d23
        EventUtils.EventLogData eventData
    );

    event EventLog2(
        address msgSender,
<<<<<<< HEAD
        string indexed eventNameHash,
        string eventName,
        bytes32 indexed key1,
        bytes32 indexed key2,
=======
        string indexed eventName,
        bytes32 indexed topic1,
        bytes32 indexed topic2,
>>>>>>> 8e6d6d23
        EventUtils.EventLogData eventData
    );

    constructor(RoleStore _roleStore) RoleModule(_roleStore) {}

    function emitEventLog(
        string memory eventName,
        EventUtils.EventLogData memory eventData
    ) external onlyController {
        emit EventLog(
            msg.sender,
            eventName,
            eventName,
            eventData
        );
    }

    function emitEventLog1(
        string memory eventName,
        bytes32 topic1,
        EventUtils.EventLogData memory eventData
    ) external onlyController {
        emit EventLog1(
            msg.sender,
            eventName,
<<<<<<< HEAD
            eventName,
            key1,
=======
            topic1,
>>>>>>> 8e6d6d23
            eventData
        );
    }

    function emitEventLog2(
        string memory eventName,
        bytes32 topic1,
        bytes32 topic2,
        EventUtils.EventLogData memory eventData
    ) external onlyController {
        emit EventLog2(
            msg.sender,
            eventName,
<<<<<<< HEAD
            eventName,
            key1,
            key2,
=======
            topic1,
            topic2,
>>>>>>> 8e6d6d23
            eventData
        );
    }
    // @dev event log for general use
    // @param topic1 event topic 1
    // @param data additional data
    function emitDataLog1(bytes32 topic1, bytes memory data) external onlyController {
        uint256 len = data.length;
        assembly {
            log1(add(data, 32), len, topic1)
        }
    }

    // @dev event log for general use
    // @param topic1 event topic 1
    // @param topic2 event topic 2
    // @param data additional data
    function emitDataLog2(bytes32 topic1, bytes32 topic2, bytes memory data) external onlyController {
        uint256 len = data.length;
        assembly {
            log2(add(data, 32), len, topic1, topic2)
        }
    }

    // @dev event log for general use
    // @param topic1 event topic 1
    // @param topic2 event topic 2
    // @param topic3 event topic 3
    // @param data additional data
    function emitDataLog3(bytes32 topic1, bytes32 topic2, bytes32 topic3, bytes memory data) external onlyController {
        uint256 len = data.length;
        assembly {
            log3(add(data, 32), len, topic1, topic2, topic3)
        }
    }

    // @dev event log for general use
    // @param topic1 event topic 1
    // @param topic2 event topic 2
    // @param topic3 event topic 3
    // @param topic4 event topic 4
    // @param data additional data
    function emitDataLog4(bytes32 topic1, bytes32 topic2, bytes32 topic3, bytes32 topic4, bytes memory data) external onlyController {
        uint256 len = data.length;
        assembly {
            log4(add(data, 32), len, topic1, topic2, topic3, topic4)
        }
    }
}<|MERGE_RESOLUTION|>--- conflicted
+++ resolved
@@ -26,29 +26,18 @@
 
     event EventLog1(
         address msgSender,
-<<<<<<< HEAD
         string indexed eventNameHash,
         string eventName,
-        bytes32 indexed key1,
-=======
-        string indexed eventName,
         bytes32 indexed topic1,
->>>>>>> 8e6d6d23
         EventUtils.EventLogData eventData
     );
 
     event EventLog2(
         address msgSender,
-<<<<<<< HEAD
         string indexed eventNameHash,
         string eventName,
-        bytes32 indexed key1,
-        bytes32 indexed key2,
-=======
-        string indexed eventName,
         bytes32 indexed topic1,
         bytes32 indexed topic2,
->>>>>>> 8e6d6d23
         EventUtils.EventLogData eventData
     );
 
@@ -74,12 +63,8 @@
         emit EventLog1(
             msg.sender,
             eventName,
-<<<<<<< HEAD
             eventName,
-            key1,
-=======
             topic1,
->>>>>>> 8e6d6d23
             eventData
         );
     }
@@ -93,14 +78,9 @@
         emit EventLog2(
             msg.sender,
             eventName,
-<<<<<<< HEAD
             eventName,
-            key1,
-            key2,
-=======
             topic1,
             topic2,
->>>>>>> 8e6d6d23
             eventData
         );
     }
