--- conflicted
+++ resolved
@@ -22,20 +22,12 @@
 contract LiquidationHandler is RoleModule, ReentrancyGuard, OracleModule {
     using Order for Order.Props;
 
-<<<<<<< HEAD
-    DataStore public dataStore;
-    EventEmitter public eventEmitter;
-    MarketStore public marketStore;
-    PositionStore public positionStore;
-    Oracle public oracle;
-    FeeReceiver public feeReceiver;
-=======
     DataStore immutable dataStore;
+    EventEmitter immutable eventEmitter;
     MarketStore immutable marketStore;
     PositionStore immutable positionStore;
     Oracle immutable oracle;
     FeeReceiver immutable feeReceiver;
->>>>>>> 03d568b8
 
     constructor(
         RoleStore _roleStore,
