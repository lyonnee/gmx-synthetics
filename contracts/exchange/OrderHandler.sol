// SPDX-License-Identifier: BUSL-1.1

pragma solidity ^0.8.0;

import "@openzeppelin/contracts/security/ReentrancyGuard.sol";

import "../role/RoleModule.sol";
import "../feature/FeatureUtils.sol";

import "../market/Market.sol";
import "../market/MarketStore.sol";
import "../market/MarketToken.sol";

import "../order/Order.sol";
import "../order/OrderStore.sol";
import "../order/OrderUtils.sol";
import "../order/IncreaseOrderUtils.sol";
import "../order/DecreaseOrderUtils.sol";
import "../order/SwapOrderUtils.sol";

import "../position/PositionStore.sol";
import "../oracle/Oracle.sol";
import "../oracle/OracleModule.sol";
import "../events/EventEmitter.sol";

contract OrderHandler is RoleModule, ReentrancyGuard, OracleModule {
    using Order for Order.Props;

<<<<<<< HEAD
    DataStore public dataStore;
    MarketStore public marketStore;
    OrderStore public orderStore;
    PositionStore public positionStore;
    Oracle public oracle;
    EventEmitter public eventEmitter;
    FeeReceiver public feeReceiver;
=======
    DataStore immutable dataStore;
    MarketStore immutable marketStore;
    OrderStore immutable orderStore;
    PositionStore immutable positionStore;
    Oracle immutable oracle;
    FeeReceiver immutable feeReceiver;
>>>>>>> 03d568b8

    constructor(
        RoleStore _roleStore,
        DataStore _dataStore,
        EventEmitter _eventEmitter,
        MarketStore _marketStore,
        OrderStore _orderStore,
        PositionStore _positionStore,
        Oracle _oracle,
        FeeReceiver _feeReceiver
    ) RoleModule(_roleStore) {
        dataStore = _dataStore;
        eventEmitter = _eventEmitter;
        marketStore = _marketStore;
        orderStore = _orderStore;
        positionStore = _positionStore;
        oracle = _oracle;
        feeReceiver = _feeReceiver;
    }

    receive() external payable {
        require(msg.sender == EthUtils.weth(dataStore), "OrderHandler: invalid sender");
    }

    function createOrder(
        address account,
        OrderUtils.CreateOrderParams memory params
    ) external nonReentrant onlyController returns (bytes32) {
        FeatureUtils.validateFeature(dataStore, Keys.createOrderFeatureKey(address(this), uint256(params.orderType)));

        return OrderUtils.createOrder(
            dataStore,
            eventEmitter,
            orderStore,
            marketStore,
            account,
            params
        );
    }

    function executeOrder(
        bytes32 key,
        OracleUtils.SetPricesParams memory oracleParams
    ) external onlyOrderKeeper {
        uint256 startingGas = gasleft();

        try this._executeOrder(
            key,
            oracleParams,
            msg.sender,
            startingGas
        ) {
        } catch Error(string memory reason) {
            Order.Props memory order = orderStore.get(key);

            bytes32 reasonKey = keccak256(abi.encodePacked(reason));
            bool isMarketOrder = OrderUtils.isMarketOrder(order.orderType());

            if (
                reasonKey == Keys.ORACLE_ERROR_KEY ||
                reasonKey == Keys.FROZEN_ORDER_ERROR_KEY ||
                (reasonKey == Keys.EMPTY_POSITION_ERROR_KEY)
            ) {
                revert(reason);
            }

            if (isMarketOrder) {
                OrderUtils.cancelOrder(
                    dataStore,
                    eventEmitter,
                    orderStore,
                    key,
                    msg.sender,
                    startingGas
                );
            } else {
                // freeze unfulfillable orders to prevent the order system from being gamed
                // an example of gaming would be if a user creates a limit order
                // with size greater than the available amount in the pool
                // the user waits for their limit price to be hit, and if price
                // moves in their favour after, they can deposit into the pool
                // to allow the order to be executed then close the order for a profit
                OrderUtils.freezeOrder(
                    dataStore,
                    eventEmitter,
                    orderStore,
                    key,
                    msg.sender,
                    startingGas
                );
            }
        }
    }

    function updateOrder(
        bytes32 key,
        uint256 sizeDeltaUsd,
        uint256 acceptablePrice,
        int256 acceptablePriceImpactUsd
    ) external nonReentrant {
        OrderStore _orderStore = orderStore;
        Order.Props memory order = _orderStore.get(key);

        FeatureUtils.validateFeature(dataStore, Keys.updateOrderFeatureKey(address(this), uint256(order.orderType())));

        require(order.account() == msg.sender, "OrderHandler: forbidden");

        if (OrderUtils.isMarketOrder(order.orderType())) {
            revert("OrderHandler: invalid orderType");
        }

        order.setSizeDeltaUsd(sizeDeltaUsd);
        order.setAcceptablePrice(acceptablePrice);
        order.setAcceptablePriceImpactUsd(acceptablePriceImpactUsd);
        order.setIsFrozen(false);

        order.touch();
        _orderStore.set(key, order);

        eventEmitter.emitOrderUpdated(key, sizeDeltaUsd, acceptablePrice, acceptableUsdAdjustment);
    }

    function cancelOrder(bytes32 key) external {
        uint256 startingGas = gasleft();

        OrderStore _orderStore = orderStore;
        Order.Props memory order = _orderStore.get(key);

        FeatureUtils.validateFeature(dataStore, Keys.cancelOrderFeatureKey(address(this), uint256(order.orderType())));

        require(order.account() == msg.sender, "OrderHandler: forbidden");

        if (OrderUtils.isMarketOrder(order.orderType())) {
            revert("OrderHandler: invalid orderType");
        }

        OrderUtils.cancelOrder(
            dataStore,
            eventEmitter,
            orderStore,
            key,
            msg.sender,
            startingGas
        );
    }

    function _executeOrder(
        bytes32 key,
        OracleUtils.SetPricesParams memory oracleParams,
        address keeper,
        uint256 startingGas
    ) public
        nonReentrant
        onlySelf
        withOraclePrices(oracle, dataStore, eventEmitter, oracleParams)
    {
        OrderUtils.ExecuteOrderParams memory params = _getExecuteOrderParams(key, oracleParams, keeper, startingGas);
        // limit swaps require frozen order keeper as well since on creation it can fail due to output amount
        // which would automatically cause the order to be frozen
        // limit increase and decrease positions may fail due to output amount as well and become frozen
        // but only if their acceptablePrice is reached
        if (params.order.isFrozen() || params.order.orderType() == Order.OrderType.LimitSwap) {
            _validateFrozenOrderKeeper(keeper);
        }

        FeatureUtils.validateFeature(params.dataStore, Keys.executeOrderFeatureKey(address(this), uint256(params.order.orderType())));

        OrderUtils.setExactOrderPrice(
            params.oracle,
            params.market.indexToken,
            params.order.orderType(),
            params.order.acceptablePrice(),
            params.order.isLong()
        );

        uint256 estimatedGasLimit = GasUtils.estimateExecuteOrderGasLimit(params.dataStore, params.order);
        GasUtils.validateExecutionFee(params.dataStore, estimatedGasLimit, params.order.executionFee());

        _processOrder(params);

        GasUtils.payExecutionFee(
            params.dataStore,
            params.orderStore,
            params.order.executionFee(),
            params.startingGas,
            params.keeper,
            params.order.account()
        );

        // TODO should be inside utils?
        eventEmitter.emitOrderExecuted(params.key);
    }

    function _processOrder(OrderUtils.ExecuteOrderParams memory params) internal {
        if (OrderUtils.isIncreaseOrder(params.order.orderType())) {
            IncreaseOrderUtils.processOrder(params);
            return;
        }

        if (OrderUtils.isDecreaseOrder(params.order.orderType())) {
            DecreaseOrderUtils.processOrder(params, false);
            return;
        }

        if (OrderUtils.isSwapOrder(params.order.orderType())) {
            SwapOrderUtils.processOrder(params);
            return;
        }

        OrderUtils.revertUnsupportedOrderType();
    }

    function _getExecuteOrderParams(
        bytes32 key,
        OracleUtils.SetPricesParams memory oracleParams,
        address keeper,
        uint256 startingGas
    ) internal view returns (OrderUtils.ExecuteOrderParams memory) {
        OrderUtils.ExecuteOrderParams memory params;

        params.key = key;
        params.order = orderStore.get(key);
        params.swapPathMarkets = MarketUtils.getMarkets(marketStore, params.order.swapPath());

        params.dataStore = dataStore;
        params.eventEmitter = eventEmitter;
        params.orderStore = orderStore;
        params.positionStore = positionStore;
        params.oracle = oracle;
        params.feeReceiver = feeReceiver;
        params.oracleBlockNumbers = OracleUtils.getUncompactedOracleBlockNumbers(
            oracleParams.compactedOracleBlockNumbers,
            oracleParams.tokens.length
        );

        if (params.order.market() != address(0)) {
            params.market = marketStore.get(params.order.market());
        }

        params.keeper = keeper;
        params.startingGas = startingGas;

        OrderUtils.validateNonEmptyOrder(params.order);

        return params;
    }

    function _validateFrozenOrderKeeper(address keeper) internal view {
        require(roleStore.hasRole(keeper, Role.FROZEN_ORDER_KEEPER), Keys.FROZEN_ORDER_ERROR);
    }
}<|MERGE_RESOLUTION|>--- conflicted
+++ resolved
@@ -26,22 +26,13 @@
 contract OrderHandler is RoleModule, ReentrancyGuard, OracleModule {
     using Order for Order.Props;
 
-<<<<<<< HEAD
-    DataStore public dataStore;
-    MarketStore public marketStore;
-    OrderStore public orderStore;
-    PositionStore public positionStore;
-    Oracle public oracle;
-    EventEmitter public eventEmitter;
-    FeeReceiver public feeReceiver;
-=======
     DataStore immutable dataStore;
     MarketStore immutable marketStore;
     OrderStore immutable orderStore;
     PositionStore immutable positionStore;
     Oracle immutable oracle;
+    EventEmitter immutable eventEmitter;
     FeeReceiver immutable feeReceiver;
->>>>>>> 03d568b8
 
     constructor(
         RoleStore _roleStore,
@@ -161,7 +152,7 @@
         order.touch();
         _orderStore.set(key, order);
 
-        eventEmitter.emitOrderUpdated(key, sizeDeltaUsd, acceptablePrice, acceptableUsdAdjustment);
+        eventEmitter.emitOrderUpdated(key, sizeDeltaUsd, acceptablePrice, acceptablePriceImpactUsd);
     }
 
     function cancelOrder(bytes32 key) external {
