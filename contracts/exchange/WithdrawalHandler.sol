--- conflicted
+++ resolved
@@ -21,20 +21,12 @@
 
 contract WithdrawalHandler is RoleModule, ReentrancyGuard, OracleModule {
 
-<<<<<<< HEAD
-    DataStore public dataStore;
-    EventEmitter public eventEmitter;
-    WithdrawalStore public withdrawalStore;
-    MarketStore public marketStore;
-    Oracle public oracle;
-    FeeReceiver public feeReceiver;
-=======
     DataStore immutable dataStore;
+    EventEmitter immutable eventEmitter;
     WithdrawalStore immutable withdrawalStore;
     MarketStore immutable marketStore;
     Oracle immutable oracle;
     FeeReceiver immutable feeReceiver;
->>>>>>> 03d568b8
 
     constructor(
         RoleStore _roleStore,
