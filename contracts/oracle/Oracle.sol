// SPDX-License-Identifier: BUSL-1.1

pragma solidity ^0.8.0;

import "@openzeppelin/contracts/utils/structs/EnumerableSet.sol";
import "@openzeppelin/contracts/utils/cryptography/ECDSA.sol";
import "@openzeppelin/contracts/utils/math/SafeCast.sol";

import "../role/RoleModule.sol";

import "./OracleStore.sol";
import "./OracleUtils.sol";
import "./IPriceFeed.sol";

import "../data/DataStore.sol";
import "../data/Keys.sol";
import "../events/EventEmitter.sol";

import "../utils/Bits.sol";
import "../utils/Array.sol";
import "../utils/Precision.sol";

contract Oracle is RoleModule {
    using EnumerableSet for EnumerableSet.AddressSet;
    using EnumerableValues for EnumerableSet.AddressSet;

    struct _SetPricesCache {
        uint256 minBlockConfirmations;
        uint256 prevOracleBlockNumber;
        uint256 oracleBlockNumber;
        bytes32 blockHash;
        address token;
        uint256 prevPrice;
        uint256 priceAndSignatureIndex;
        uint256 maxBlockAge;
    }

    bytes32 public immutable SALT;

    uint256 public constant SIGNER_INDEX_LENGTH = 16;
    // subtract 1 as the first slot is used to store number of signers
    uint256 public constant MAX_SIGNERS = 256 / SIGNER_INDEX_LENGTH - 1;
    // signer indexes are recorded in a signerIndexFlags uint256 value to check for uniqueness
    uint256 public constant MAX_SIGNER_INDEX = 256;

    OracleStore public oracleStore;

    // tempTokens stores the tokens with prices that have been set
    // this is used in clearTempPrices to help ensure that all token prices
    // set in setPrices are cleared after use
    EnumerableSet.AddressSet internal tempTokens;
    // prices for the same token can be sent multiple times in one txn
    // the prices can be for different block numbers
    // the first occurrence of the token's price will be stored in primaryPrices
    // the second occurrence will be stored in secondaryPrices
    mapping(address => uint256) public primaryPrices;
    mapping(address => uint256) public secondaryPrices;

    error EmptyTokens();
    error InvalidBlockNumber(uint256 blockNumber);
    error MaxBlockAgeExceeded(uint256 blockNumber);
    error MinOracleSigners(uint256 oracleSigners, uint256 minOracleSigners);
    error MaxOracleSigners(uint256 oracleSigners, uint256 maxOracleSigners);
    error PricesNotSorted(uint256 price, uint256 prevPrice);
    error BlockNumbersNotSorted(uint256 oracleBlockNumber, uint256 prevOracleBlockNumber);
    error InvalidSignature(address recoveredSigner, address expectedSigner);
    error MaxSignerIndex(uint256 signerIndex, uint256 maxSignerIndex);
    error DuplicateSigner(uint256 signerIndex);
    error EmptyPrimaryPrice(address token);
    error EmptySecondaryPrice(address token);

    constructor(
        RoleStore _roleStore,
        OracleStore _oracleStore
    ) RoleModule(_roleStore) {
        oracleStore = _oracleStore;

        // sign prices with only the chainid and oracle name so that there is
        // less config required in the oracle nodes
        SALT = keccak256(abi.encodePacked(block.chainid, "xget-oracle-v1"));
    }

    function setPrices(
        DataStore dataStore,
        EventEmitter eventEmitter,
        OracleUtils.SetPricesParams memory params
    ) external onlyController {
        require(tempTokens.length() == 0, "Oracle: tempTokens not cleared");

        if (params.tokens.length == 0) { revert EmptyTokens(); }

        // first 16 bits of signer info contains the number of signers
        address[] memory signers = new address[](params.signerInfo & Bits.BITMASK_16);

        if (signers.length < dataStore.getUint(Keys.MIN_ORACLE_SIGNERS)) {
            revert MinOracleSigners(signers.length, dataStore.getUint(Keys.MIN_ORACLE_SIGNERS));
        }

        if (signers.length > MAX_SIGNERS) {
            revert MaxOracleSigners(signers.length, MAX_SIGNERS);
        }

        uint256 signerIndexFlags;

        for (uint256 i = 0; i < signers.length; i++) {
            uint256 signerIndex = params.signerInfo >> (16 + 16 * i) & Bits.BITMASK_16;

            if (signerIndex >= MAX_SIGNER_INDEX) {
                revert MaxSignerIndex(signerIndex, MAX_SIGNER_INDEX);
            }

            uint256 signerIndexBit = 1 << signerIndex;

            if (signerIndexFlags & signerIndexBit != 0) {
                revert DuplicateSigner(signerIndex);
            }

            signerIndexFlags = signerIndexFlags | signerIndexBit;

            signers[i] = oracleStore.getSigner(signerIndex);
        }

        _setPrices(
            dataStore,
            eventEmitter,
            signers,
            params.tokens,
            params.compactedOracleBlockNumbers,
            params.compactedPrices,
            params.signatures
        );

        _setPricesFromPriceFeeds(dataStore, eventEmitter, params.priceFeedTokens);
    }

    function setSecondaryPrice(address token, uint256 price) external onlyController {
        secondaryPrices[token] = price;
    }

    function clearTempPrices() external onlyController {
        uint256 length = tempTokens.length();
        for (uint256 i = 0; i < length; i++) {
            address token = tempTokens.at(0);
            delete primaryPrices[token];
            delete secondaryPrices[token];
            tempTokens.remove(token);
        }
    }

    function getTempTokensCount() external view returns (uint256) {
        return tempTokens.length();
    }

    function getTempTokens(uint256 start, uint256 end) external view returns (address[] memory) {
        return tempTokens.valuesAt(start, end);
    }

    function getPrimaryPrice(address token) external view returns (uint256) {
        uint256 price = primaryPrices[token];
        if (price == 0) { revert EmptyPrimaryPrice(token); }
        return price;
    }

    function getSecondaryPrice(address token) external view returns (uint256) {
        uint256 price = secondaryPrices[token];
        if (price == 0) { revert EmptySecondaryPrice(token); }
        return price;
    }

    // store prices as the price of one unit of the token using a value
    // with 30 decimals of precision
    //
    // storing the prices in this way allows for conversions between token
    // amounts and fiat values to be simplified
    // e.g. to calculate the fiat value of a given number of tokens the
    // calculation would just be: token amount * oracle price
    //
    // example 1, the price of ETH is 5000, and ETH has 18 decimals
    // the price of one unit of ETH is 5000 / (10 ** 18), 5 * (10 ** -15)
    // to represent the price with 30 decimals, store the price as
    // 5000 / (10 ** 18) * (10 ** 30) => 5 ** (10 ** 15) => 5000 * (10 ** 12)
    // oracle precision for ETH can be set to (10 ** 8) to allow for prices with
    // a maximum value of (2 ** 32) / (10 ** 4) => 4,294,967,296 / (10 ** 4) => 429,496
    // and up to 4 decimals of precision
    //
    // example 2, the price of BTC is 60,000, and BTC has 8 decimals
    // the price of one unit of BTC is 60,000 / (10 ** 8), 6 * (10 ** -4)
    // to represent the price with 30 decimals, store the price as
    // 60,000 / (10 ** 8) * (10 ** 30) => 6 * (10 ** 26) => 60,000 * (10 ** 22)
    // oracle precision for BTC can be set to (10 ** 20) to allow for prices with
    // a maximum value of (2 ** 32) / (10 ** 2) => 4,294,967,296 / (10 ** 2) => 42,949,672
    // and up to 2 decimals of precision
    //
    // example 3, the price of USDC is 1, and USDC has 6 decimals
    // the price of one unit of USDC is 1 / (10 ** 6), 1 * (10 ** -6)
    // to represent the price with 30 decimals, store the price as
    // 1 / (10 ** 6) * (10 ** 30) => 1 ** (10 ** 24)
    // oracle precision for USDC can be set to (10 ** 18) to allow for prices with
    // a maximum value of (2 ** 32) / (10 ** 6) => 4,294,967,296 / (10 ** 6) => 4294
    // and up to 6 decimals of precision
    //
    // example 4, the price of DG is 0.00000001, and DG has 18 decimals
    // the price of one unit of DG is 0.00000001 / (10 ** 18), 1 * (10 ** -26)
    // to represent the price with 30 decimals, store the price as
    // 1 * (10 ** -26) * (10 ** 30) => 10,000 => 1 * (10 ** 3)
    // oracle precision for DG can be set to (10 ** 1) to allow for prices with
    // a maximum value of (2 ** 32) / (10 ** 1) => 4,294,967,296 / (10 ** 1) => 429,496,729.6
    // and up to 11 decimals of precision
    //
    // formula to calculate what the precision value should be set to:
    // decimals: 30 - (token decimals) - (number of decimals desired for precision)
    // ETH: 30 - 18 - 4 => 8, precision: 10 ** 8
    // BTC: 30 - 8 - 2 => 20, precision: 10 ** 20
    // USDC: 30 - 6 - 6 => 18, precision: 10 ** 18
    // DG: 30 - 18 - 11 => 1, precision: 10 ** 1
    function getPrecision(DataStore dataStore, address token) public view returns (uint256) {
        return dataStore.getUint(Keys.oraclePrecisionKey(token));
    }

    function _setPrices(
        DataStore dataStore,
        EventEmitter eventEmitter,
        address[] memory signers,
        address[] memory tokens,
        uint256[] memory compactedOracleBlockNumbers,
        uint256[] memory compactedPrices,
        bytes[] memory signatures
    ) internal {
        _SetPricesCache memory cache;
        cache.minBlockConfirmations = dataStore.getUint(Keys.MIN_ORACLE_BLOCK_CONFIRMATIONS);
        cache.maxBlockAge = dataStore.getUint(Keys.MAX_ORACLE_BLOCK_AGE);

        for (uint256 i = 0; i < tokens.length; i++) {
            cache.oracleBlockNumber = OracleUtils.getUncompactedOracleBlockNumber(compactedOracleBlockNumbers, i);

            if (cache.oracleBlockNumber > block.number) {
                revert InvalidBlockNumber(cache.oracleBlockNumber);
            }

            if (cache.oracleBlockNumber + cache.maxBlockAge < block.number) {
                revert MaxBlockAgeExceeded(cache.oracleBlockNumber);
            }

            // block numbers must be in ascending order
            if (cache.oracleBlockNumber < cache.prevOracleBlockNumber) {
                revert BlockNumbersNotSorted(cache.oracleBlockNumber, cache.prevOracleBlockNumber);
            }
            cache.prevOracleBlockNumber = cache.oracleBlockNumber;

            cache.blockHash = bytes32(0);
            if (block.number - cache.oracleBlockNumber <= cache.minBlockConfirmations) {
                cache.blockHash = blockhash(cache.oracleBlockNumber);
            }

            cache.token = tokens[i];
            cache.prevPrice = 0;

            uint256[] memory prices = new uint256[](signers.length);
            for (uint256 j = 0; j < signers.length; j++) {
                cache.priceAndSignatureIndex = i * signers.length + j;

                uint256 price = OracleUtils.getUncompactedPrice(compactedPrices, cache.priceAndSignatureIndex);

                // prices must be in ascending order
                if (price < cache.prevPrice) { revert PricesNotSorted(price, cache.prevPrice); }
                cache.prevPrice = price;

                _validateSigner(
                    cache.oracleBlockNumber,
                    cache.blockHash,
                    cache.token,
                    price,
                    signatures[cache.priceAndSignatureIndex],
                    signers[j]
                );

                prices[j] = price;
            }

            uint256 medianPrice = Array.getMedian(prices) * getPrecision(dataStore, cache.token);
            if (primaryPrices[cache.token] != 0) {
                eventEmitter.emitOraclePriceUpdated(cache.token, medianPrice, false, false);
                secondaryPrices[cache.token] = medianPrice;
            } else {
                eventEmitter.emitOraclePriceUpdated(cache.token, medianPrice, true, false);
                primaryPrices[cache.token] = medianPrice;
            }
            tempTokens.add(cache.token);
        }
    }

<<<<<<< HEAD
    // to save costs for tokens with stable prices
    function _setPricesFromPriceFeeds(DataStore dataStore, EventEmitter eventEmitter, address[] memory priceFeedTokens) internal {
=======
    // set prices using Chainlink price feeds to save costs for tokens with stable prices
    function _setPricesFromPriceFeeds(DataStore dataStore, address[] memory priceFeedTokens) internal {
>>>>>>> 03d568b8
        for (uint256 i = 0; i < priceFeedTokens.length; i++) {
            address token = priceFeedTokens[i];

            require(primaryPrices[token] == 0, "Oracle: price already set");

            address priceFeedAddress = dataStore.getAddress(Keys.priceFeedKey(token));
            require(priceFeedAddress != address(0), "Oracle: invalid price feed");

            IPriceFeed priceFeed = IPriceFeed(priceFeedAddress);
            (
                /* uint80 roundID */,
                int256 _price,
                /* uint256 startedAt */,
                /* uint256 timeStamp */,
                /* uint80 answeredInRound */
            ) = priceFeed.latestRoundData();

            uint256 price = SafeCast.toUint256(_price);
            price = price * dataStore.getUint(Keys.priceFeedPrecisionKey(token)) / Precision.FLOAT_PRECISION;

            require(price != 0, "Oracle: invalid price");

            primaryPrices[token] = price;
            tempTokens.add(token);

            eventEmitter.emitOraclePriceUpdated(token, price, true, true);
        }
    }

    function _validateSigner(
        uint256 oracleBlockNumber,
        bytes32 blockHash,
        address token,
        uint256 price,
        bytes memory signature,
        address expectedSigner
    ) internal view {
        bytes32 digest = ECDSA.toEthSignedMessageHash(
            keccak256(abi.encodePacked(SALT, oracleBlockNumber, blockHash, token, price))
        );

        address recoveredSigner = ECDSA.recover(digest, signature);
        if (recoveredSigner != expectedSigner) {
            revert InvalidSignature(recoveredSigner, expectedSigner);
        }
    }
}<|MERGE_RESOLUTION|>--- conflicted
+++ resolved
@@ -289,13 +289,8 @@
         }
     }
 
-<<<<<<< HEAD
-    // to save costs for tokens with stable prices
+    // set prices using Chainlink price feeds to save costs for tokens with stable prices
     function _setPricesFromPriceFeeds(DataStore dataStore, EventEmitter eventEmitter, address[] memory priceFeedTokens) internal {
-=======
-    // set prices using Chainlink price feeds to save costs for tokens with stable prices
-    function _setPricesFromPriceFeeds(DataStore dataStore, address[] memory priceFeedTokens) internal {
->>>>>>> 03d568b8
         for (uint256 i = 0; i < priceFeedTokens.length; i++) {
             address token = priceFeedTokens[i];
 
