--- conflicted
+++ resolved
@@ -1,4 +1,4 @@
-/* // SPDX-License-Identifier: BUSL-1.1 */
+// SPDX-License-Identifier: BUSL-1.1
 
 pragma solidity ^0.8.0;
 
@@ -28,7 +28,6 @@
     using Order for Order.Props;
     using Price for Price.Props;
 
-<<<<<<< HEAD
     using EventUtils for EventUtils.AddressItems;
     using EventUtils for EventUtils.UintItems;
     using EventUtils for EventUtils.IntItems;
@@ -36,14 +35,13 @@
     using EventUtils for EventUtils.Bytes32Items;
     using EventUtils for EventUtils.BytesItems;
     using EventUtils for EventUtils.StringItems;
-=======
+
     struct ProcessCollateralValuesOutput {
         address outputToken;
         uint256 outputAmount;
         address secondaryOutputToken;
         uint256 secondaryOutputAmount;
     }
->>>>>>> 7f6dd410
 
     // @dev ProcessCollateralValues struct used to contain the values in processCollateral
     // @param executionPrice the order execution price
