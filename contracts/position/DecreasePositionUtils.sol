// SPDX-License-Identifier: BUSL-1.1

pragma solidity ^0.8.0;

import "../utils/Precision.sol";

import "../data/DataStore.sol";
import "../event/EventEmitter.sol";
import "../fee/FeeReceiver.sol";

import "../oracle/Oracle.sol";
import "../pricing/PositionPricingUtils.sol";

import "./Position.sol";
import "./PositionStoreUtils.sol";
import "./PositionUtils.sol";
import "./PositionEventUtils.sol";
import "../order/BaseOrderUtils.sol";

import "./DecreasePositionCollateralUtils.sol";

// @title DecreasePositionUtils
// @dev Libary for functions to help with decreasing a position
library DecreasePositionUtils {
    using SafeCast for uint256;
    using SafeCast for int256;

    using Position for Position.Props;
    using Order for Order.Props;
    using Price for Price.Props;

    // @dev DecreasePositionResult struct for the results of decreasePosition
    // @param adjustedSizeDeltaUsd the adjusted sizeDeltaUsd
    // @param outputToken the output token
    // @param outputAmount the output amount
    // @param secondaryOutputToken the secondary output token
    // @param secondaryOutputAmount the secondary output amount
    struct DecreasePositionResult {
        uint256 adjustedSizeDeltaUsd;
        address outputToken;
        uint256 outputAmount;
        address secondaryOutputToken;
        uint256 secondaryOutputAmount;
    }

    // @dev decreases a position
    // The decreasePosition function decreases the size of an existing position
    // in a market. It takes a PositionUtils.UpdatePositionParams object as an input, which
    // includes information about the position to be decreased, the market in
    // which the position exists, and the order that is being used to decrease the position.
    //
    // The function first calculates the prices of the tokens in the market, and then
    // checks whether the position is liquidatable based on the current market prices.
    // If the order is a liquidation order and the position is not liquidatable, the function reverts.
    //
    // If there is not enough collateral in the position to complete the decrease,
    // the function reverts. Otherwise, the function updates the position's size and
    // collateral amount, and increments the claimable funding amount for
    // the market if necessary.
    //
    // Finally, the function returns a DecreasePositionResult object containing
    // information about the outcome of the decrease operation, including the amount
    // of collateral removed from the position and any fees that were paid.
    // @param params PositionUtils.UpdatePositionParams
    function decreasePosition(
        PositionUtils.UpdatePositionParams memory params
    ) external returns (DecreasePositionResult memory) {
        DecreasePositionCollateralUtils.DecreasePositionCache memory cache;

        cache.prices = MarketUtils.getMarketPricesForPosition(
            params.contracts.oracle,
            params.market
        );

        cache.pnlToken = params.position.isLong() ? params.market.longToken : params.market.shortToken;
        cache.pnlTokenPrice = params.position.isLong() ? cache.prices.longTokenPrice : cache.prices.shortTokenPrice;

        if (BaseOrderUtils.isLiquidationOrder(params.order.orderType()) && !PositionUtils.isPositionLiquidatable(
            params.contracts.dataStore,
            params.contracts.referralStorage,
            params.position,
            params.market,
            cache.prices
        )) {
            revert("DecreasePositionUtils: Invalid Liquidation");
        }

        PositionUtils.updateFundingAndBorrowingState(params, cache.prices);

        cache.adjustedSizeDeltaUsd = params.order.sizeDeltaUsd();

        if (cache.adjustedSizeDeltaUsd > params.position.sizeInUsd()) {
            if (params.order.orderType() == Order.OrderType.LimitDecrease ||
                params.order.orderType() == Order.OrderType.StopLossDecrease) {
                cache.adjustedSizeDeltaUsd = params.position.sizeInUsd();
            } else {
                revert("DecreasePositionUtils: Invalid order size");
            }
        }

        cache.initialCollateralAmount = params.position.collateralAmount();
        (
            DecreasePositionCollateralUtils.ProcessCollateralValues memory values,
            PositionPricingUtils.PositionFees memory fees
        ) = DecreasePositionCollateralUtils.processCollateral(
            params,
            cache
        );

        cache.nextPositionSizeInUsd = params.position.sizeInUsd() - cache.adjustedSizeDeltaUsd;
        cache.nextPositionBorrowingFactor = MarketUtils.getCumulativeBorrowingFactor(params.contracts.dataStore, params.market.marketToken, params.position.isLong());

        PositionUtils.updateTotalBorrowing(
            params,
            cache.nextPositionSizeInUsd,
            cache.nextPositionBorrowingFactor
        );

        params.position.setSizeInUsd(cache.nextPositionSizeInUsd);
        params.position.setSizeInTokens(params.position.sizeInTokens() - values.sizeDeltaInTokens);
        params.position.setCollateralAmount(values.remainingCollateralAmount.toUint256());
        params.position.setDecreasedAtBlock(Chain.currentBlockNumber());

        PositionUtils.incrementClaimableFundingAmount(params, fees);

        if (params.position.sizeInUsd() == 0 || params.position.sizeInTokens() == 0) {
            // withdraw all collateral if the position will be closed
<<<<<<< HEAD
            values.outputAmount += params.position.collateralAmount();

            params.position.setSizeInUsd(0);
            params.position.setSizeInTokens(0);
=======
            values.output.outputAmount += params.position.collateralAmount();
>>>>>>> 7f6dd410
            params.position.setCollateralAmount(0);

            PositionStoreUtils.remove(params.contracts.dataStore, params.positionKey, params.order.account());
        } else {
            if (!fees.funding.hasPendingLongTokenFundingFee) {
                params.position.setLongTokenFundingAmountPerSize(fees.funding.latestLongTokenFundingAmountPerSize);
            }
            if (!fees.funding.hasPendingShortTokenFundingFee) {
                params.position.setShortTokenFundingAmountPerSize(fees.funding.latestShortTokenFundingAmountPerSize);
            }
            params.position.setBorrowingFactor(cache.nextPositionBorrowingFactor);

            PositionUtils.validatePosition(
                params.contracts.dataStore,
                params.contracts.referralStorage,
                params.position,
                params.market,
                cache.prices
            );

            PositionStoreUtils.set(params.contracts.dataStore, params.positionKey, params.position);
        }

        MarketUtils.applyDeltaToCollateralSum(
            params.contracts.dataStore,
            params.contracts.eventEmitter,
            params.position.market(),
            params.position.collateralToken(),
            params.position.isLong(),
            -(cache.initialCollateralAmount - params.position.collateralAmount()).toInt256()
        );

        PositionUtils.updateOpenInterest(
            params,
            -cache.adjustedSizeDeltaUsd.toInt256(),
            -values.sizeDeltaInTokens.toInt256()
        );

        MarketUtils.applyDeltaToPoolAmount(
            params.contracts.dataStore,
            params.contracts.eventEmitter,
            params.market.marketToken,
            values.pnlTokenForPool,
            values.pnlAmountForPool
        );

        MarketUtils.applyDeltaToPoolAmount(
            params.contracts.dataStore,
            params.contracts.eventEmitter,
            params.market.marketToken,
            params.position.collateralToken(),
            fees.feesForPool.toInt256()
        );

        PositionUtils.handleReferral(params, fees);

        PositionPricingUtils.emitPositionFeesCollected(
            params.contracts.eventEmitter,
            params.market.marketToken,
            params.position.collateralToken(),
            false,
            fees
        );

        PositionEventUtils.emitPositionDecrease(
            params.contracts.eventEmitter,
            params.positionKey,
            params.position,
            values.executionPrice,
            cache.adjustedSizeDeltaUsd,
            values.sizeDeltaInTokens,
            cache.initialCollateralAmount - params.position.collateralAmount(),
            values.positionPnlUsd,
            params.order.orderType()
        );

        values = DecreasePositionCollateralUtils.swapWithdrawnCollateralToPnlToken(params, values, cache.pnlToken);

        return DecreasePositionResult(
            cache.adjustedSizeDeltaUsd,
            values.output.outputToken,
            values.output.outputAmount,
            values.output.secondaryOutputToken,
            values.output.secondaryOutputAmount
        );
    }
<<<<<<< HEAD
=======

    // @dev emit details of a position decrease
    // @param params PositionUtils.UpdatePositionParams
    // @param values ProcessCollateralValues
    function emitPositionDecrease(
        PositionUtils.UpdatePositionParams memory params,
        DecreasePositionCollateralUtils.ProcessCollateralValues memory values,
        DecreasePositionCollateralUtils.DecreasePositionCache memory cache
    ) internal {
        EventUtils.EmitPositionDecreaseParams memory eventParams = EventUtils.EmitPositionDecreaseParams(
            params.positionKey,
            params.position.account(),
            params.position.market(),
            params.position.collateralToken(),
            params.position.isLong()
        );

        params.contracts.eventEmitter.emitPositionDecrease(
            eventParams,
            values.executionPrice,
            cache.adjustedSizeDeltaUsd,
            values.sizeDeltaInTokens,
            params.order.initialCollateralDeltaAmount().toInt256(),
            values.pnlAmountForPool,
            values.remainingCollateralAmount,
            values.output.outputAmount,
            params.order.orderType()
        );
    }
>>>>>>> 7f6dd410
}<|MERGE_RESOLUTION|>--- conflicted
+++ resolved
@@ -125,14 +125,10 @@
 
         if (params.position.sizeInUsd() == 0 || params.position.sizeInTokens() == 0) {
             // withdraw all collateral if the position will be closed
-<<<<<<< HEAD
-            values.outputAmount += params.position.collateralAmount();
+            values.output.outputAmount += params.position.collateralAmount();
 
             params.position.setSizeInUsd(0);
             params.position.setSizeInTokens(0);
-=======
-            values.output.outputAmount += params.position.collateralAmount();
->>>>>>> 7f6dd410
             params.position.setCollateralAmount(0);
 
             PositionStoreUtils.remove(params.contracts.dataStore, params.positionKey, params.order.account());
@@ -219,36 +215,4 @@
             values.output.secondaryOutputAmount
         );
     }
-<<<<<<< HEAD
-=======
-
-    // @dev emit details of a position decrease
-    // @param params PositionUtils.UpdatePositionParams
-    // @param values ProcessCollateralValues
-    function emitPositionDecrease(
-        PositionUtils.UpdatePositionParams memory params,
-        DecreasePositionCollateralUtils.ProcessCollateralValues memory values,
-        DecreasePositionCollateralUtils.DecreasePositionCache memory cache
-    ) internal {
-        EventUtils.EmitPositionDecreaseParams memory eventParams = EventUtils.EmitPositionDecreaseParams(
-            params.positionKey,
-            params.position.account(),
-            params.position.market(),
-            params.position.collateralToken(),
-            params.position.isLong()
-        );
-
-        params.contracts.eventEmitter.emitPositionDecrease(
-            eventParams,
-            values.executionPrice,
-            cache.adjustedSizeDeltaUsd,
-            values.sizeDeltaInTokens,
-            params.order.initialCollateralDeltaAmount().toInt256(),
-            values.pnlAmountForPool,
-            values.remainingCollateralAmount,
-            values.output.outputAmount,
-            params.order.orderType()
-        );
-    }
->>>>>>> 7f6dd410
 }