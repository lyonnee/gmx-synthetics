--- conflicted
+++ resolved
@@ -19,23 +19,10 @@
       "min oracle block confirmations"
     );
     await setUintIfDifferent(keys.MAX_ORACLE_PRICE_AGE, oracleConfig.maxOraclePriceAge, "max oracle price age");
-    await grantRoleIfNotGranted(deployedContract.address, "CONTROLLER");
+    await grantRoleIfNotGranted(deployedContract.address, "CONTROLLER", "oracle");
   },
 });
 
 func.dependencies = func.dependencies.concat("Tokens");
 
-<<<<<<< HEAD
-=======
-  await setUintIfDifferent(
-    keys.MIN_ORACLE_BLOCK_CONFIRMATIONS,
-    oracleConfig.minOracleBlockConfirmations,
-    "min oracle block confirmations"
-  );
-  await setUintIfDifferent(keys.MAX_ORACLE_PRICE_AGE, oracleConfig.maxOraclePriceAge, "max oracle price age");
-  await grantRoleIfNotGranted(address, "CONTROLLER", "oracle");
-};
-func.tags = ["Oracle"];
-func.dependencies = ["RoleStore", "OracleStore", "Tokens"];
->>>>>>> dc29b9a9
 export default func;