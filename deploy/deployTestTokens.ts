import { setBalance } from "@nomicfoundation/hardhat-network-helpers";
import { HardhatRuntimeEnvironment } from "hardhat/types";

import * as keys from "../utils/keys";
import { setAddressIfDifferent, setUintIfDifferent } from "../utils/dataStore";
import { expandDecimals } from "../utils/math";

const func = async ({ getNamedAccounts, deployments, gmx, network }: HardhatRuntimeEnvironment) => {
  const { deploy, log } = deployments;
  const { deployer } = await getNamedAccounts();
  const { getTokens } = gmx;
  const tokens = await getTokens();

  const nativeTokenTransferGasLimit = 200 * 1000;
  await setUintIfDifferent(
    keys.NATIVE_TOKEN_TRANSFER_GAS_LIMIT,
    nativeTokenTransferGasLimit,
    "native token transfer gas limit"
  );

  for (const [tokenSymbol, token] of Object.entries(tokens)) {
    if (token.synthetic || !token.deploy) {
      continue;
    }

    if (network.live) {
      log("WARN: Deploying token on live network");
    }

    const { address, newlyDeployed } = await deploy(tokenSymbol, {
      from: deployer,
      log: true,
      contract: token.wrappedNative ? "WNT" : "MintableToken",
      args: token.wrappedNative ? [] : [tokenSymbol, tokenSymbol, token.decimals],
    });

    tokens[tokenSymbol].address = address;
<<<<<<< HEAD
    await setUintIfDifferent(
      keys.tokenTransferGasLimit(address),
      token.transferGasLimit,
      `${tokenSymbol} transfer gas limit`
    );

    if (newlyDeployed) {
      if (token.wrappedNative && !network.live) {
        await setBalance(address, expandDecimals(1000, token.decimals));
      }

      if (!token.wrappedNative) {
        const tokenContract = await ethers.getContractAt("MintableToken", address);
        await tokenContract.mint(deployer, expandDecimals(1000000, token.decimals));
      }
=======

    if (newlyDeployed) {
      if (token.wrappedNative && !network.live) {
        await setBalance(address, expandDecimals(1000, token.decimals));
      }

      if (!token.wrappedNative) {
        const tokenContract = await ethers.getContractAt("MintableToken", address);
        await tokenContract.mint(deployer, expandDecimals(1000000, token.decimals));
      }
    }
  }

  for (const [, token] of Object.entries(tokens)) {
    if (token.synthetic) {
      continue;
    }

    const currentTokenTransferGasLimit = await read(
      "DataStore",
      { from: deployer },
      "getUint",
      keys.tokenTransferGasLimit(token.address)
    );

    if (currentTokenTransferGasLimit != token.transferGasLimit) {
      await execute(
        "DataStore",
        { from: deployer, log: true },
        "setUint",
        keys.tokenTransferGasLimit(token.address),
        token.transferGasLimit
      );
>>>>>>> 2875b27f
    }
  }

  const wrappedAddress = Object.values(tokens).find((token) => token.wrappedNative)?.address;
  await setAddressIfDifferent(keys.WNT, wrappedAddress, "WNT");
};

func.tags = ["Tokens"];
func.dependencies = ["DataStore"];
export default func;<|MERGE_RESOLUTION|>--- conflicted
+++ resolved
@@ -35,24 +35,6 @@
     });
 
     tokens[tokenSymbol].address = address;
-<<<<<<< HEAD
-    await setUintIfDifferent(
-      keys.tokenTransferGasLimit(address),
-      token.transferGasLimit,
-      `${tokenSymbol} transfer gas limit`
-    );
-
-    if (newlyDeployed) {
-      if (token.wrappedNative && !network.live) {
-        await setBalance(address, expandDecimals(1000, token.decimals));
-      }
-
-      if (!token.wrappedNative) {
-        const tokenContract = await ethers.getContractAt("MintableToken", address);
-        await tokenContract.mint(deployer, expandDecimals(1000000, token.decimals));
-      }
-=======
-
     if (newlyDeployed) {
       if (token.wrappedNative && !network.live) {
         await setBalance(address, expandDecimals(1000, token.decimals));
@@ -65,28 +47,16 @@
     }
   }
 
-  for (const [, token] of Object.entries(tokens)) {
+  for (const [tokenSymbol, token] of Object.entries(tokens)) {
     if (token.synthetic) {
       continue;
     }
 
-    const currentTokenTransferGasLimit = await read(
-      "DataStore",
-      { from: deployer },
-      "getUint",
-      keys.tokenTransferGasLimit(token.address)
+    await setUintIfDifferent(
+      keys.tokenTransferGasLimit(token.address),
+      token.transferGasLimit,
+      `${tokenSymbol} transfer gas limit`
     );
-
-    if (currentTokenTransferGasLimit != token.transferGasLimit) {
-      await execute(
-        "DataStore",
-        { from: deployer, log: true },
-        "setUint",
-        keys.tokenTransferGasLimit(token.address),
-        token.transferGasLimit
-      );
->>>>>>> 2875b27f
-    }
   }
 
   const wrappedAddress = Object.values(tokens).find((token) => token.wrappedNative)?.address;
