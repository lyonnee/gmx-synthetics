--- conflicted
+++ resolved
@@ -1,10 +1,8 @@
 import { setBalance } from "@nomicfoundation/hardhat-network-helpers";
 import { HardhatRuntimeEnvironment } from "hardhat/types";
-<<<<<<< HEAD
+
 import * as keys from "../utils/keys";
-=======
 import { expandDecimals } from "../utils/math";
->>>>>>> a90b529a
 
 const func = async ({ getNamedAccounts, deployments, gmx, network }: HardhatRuntimeEnvironment) => {
   const { execute, read, deploy, log } = deployments;
@@ -46,7 +44,6 @@
 
     tokens[tokenSymbol].address = address;
 
-<<<<<<< HEAD
     const currentTokenTransferGasLimit = await read(
       "DataStore",
       { from: deployer },
@@ -63,13 +60,7 @@
         token.transferGasLimit
       );
     }
-  }
 
-  const wrappedAddress = Object.values(tokens).find((token) => token.wrapped)?.address;
-  const currentWrappedAddress = await read("DataStore", { from: deployer }, "getAddress", keys.WNT);
-  if (currentWrappedAddress != wrappedAddress) {
-    await execute("DataStore", { from: deployer, log: true }, "setAddress", keys.WNT, wrappedAddress);
-=======
     if (newlyDeployed) {
       if (token.wrappedNative && !network.live) {
         await setBalance(address, expandDecimals(1000, token.decimals));
@@ -80,7 +71,12 @@
         await tokenContract.mint(deployer, expandDecimals(1000000, token.decimals));
       }
     }
->>>>>>> a90b529a
+  }
+
+  const wrappedAddress = Object.values(tokens).find((token) => token.wrappedNative)?.address;
+  const currentWrappedAddress = await read("DataStore", { from: deployer }, "getAddress", keys.WNT);
+  if (currentWrappedAddress != wrappedAddress) {
+    await execute("DataStore", { from: deployer, log: true }, "setAddress", keys.WNT, wrappedAddress);
   }
 };
 
